--- conflicted
+++ resolved
@@ -126,13 +126,8 @@
 class ResetPasswordView(SuccessMessageMixin, PasswordResetView):
     template_name = 'registration/password_res.html'
     
-<<<<<<< HEAD
     email_template_name = 'registration/password_reset_mail.html'
     subject_template_name = 'registration/password_reset_subject.txt'
-=======
-    email_template_name = 'registration/passwd_reset_mail.html'
-    subject_template_name = 'registration/password_reset_subj.txt'
->>>>>>> 71359ac6
     success_message = "Мы отправили вам по электронной почте инструкции по установке пароля," \
                       "если существует учетная запись с указанным вами адресом электронной почты." \
                       "Вы должны получить их в ближайшее время." \
@@ -144,11 +139,70 @@
 
 class ResetPasswordConfirmView(SuccessMessageMixin, PasswordResetConfirmView):
     template_name = 'registration/password_reset_conf.html'
-<<<<<<< HEAD
     success_url = reverse_lazy('authapp:Password_reset_comp')
-=======
+
+
+class PrivacyPolicyView(TemplateView):
+    template_name = 'registration/Privacy_Policy.html'
+
+User = get_user_model()
+
+class ConfirmEmailView(View):
+    def get(self, request, uidb64, token, *args, **kwargs):
+        try:
+            uid = urlsafe_base64_decode(uidb64)
+            user = User.objects.get(pk=uid)
+        except (TypeError, ValueError, OverflowError, User.DoesNotExist):
+            user = None
+        if user is not None and default_token_generator.check_token(user, token):
+            user.is_active = True
+            user.save()
+            login(request, user)
+            return redirect('authapp:email_confirmed')
+        else:
+            return redirect('authapp:fail_email')
+
+class EmailConfirmationSendView(TemplateView):
+    template_name = 'registration/email_confirmation_sent.html'
+
+    def get_context_data(self, **kwargs):
+        context = super().get_context_data(**kwargs)
+        context['title'] = 'Письмо отправлено'
+        return context
+
+
+class EmailConfirmedView(TemplateView):
+    template_name = 'registration/email_confirmed.html'
+
+    def get_context_data(self, **kwargs):
+        context = super().get_context_data(**kwargs)
+        context['title'] = 'Ваш электронный адрес активирован'
+        return context
+
+
+class EmailConfirmationFailedView(TemplateView):
+    template_name = 'registration/email_confirmation_failed.html'
+
+
+
+
+class ResetPasswordView(SuccessMessageMixin, PasswordResetView):
+    template_name = 'registration/password_res.html'
+
+    email_template_name = 'registration/passwd_reset_mail.html'
+    subject_template_name = 'registration/password_reset_subj.txt'
+    success_message = "Мы отправили вам по электронной почте инструкции по установке пароля," \
+                      "если существует учетная запись с указанным вами адресом электронной почты." \
+                      "Вы должны получить их в ближайшее время." \
+                      " Если вы не получили электронное письмо," \
+                      "Пожалуйста, убедитесь, что вы ввели адрес, под которым зарегистрировались," \
+                      "и проверьте папку со спамом"
+    success_url = reverse_lazy('authapp:login')
+
+
+class ResetPasswordConfirmView(SuccessMessageMixin, PasswordResetConfirmView):
+    template_name = 'registration/password_reset_conf.html'
     success_url = reverse_lazy('authapp:password_reset_comp')
->>>>>>> 71359ac6
 
 
 class PrivacyPolicyView(TemplateView):
