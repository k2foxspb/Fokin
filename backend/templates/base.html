--- conflicted
+++ resolved
@@ -16,19 +16,14 @@
 </head>
 <body class="p-3 mb-2 bg-dark text-white">
 {% include 'navbar.html' %}
-<<<<<<< HEAD
+
 <div class="container"
      style="background-image:url({% static 'img/logo/web.webp' %});background-size: contain;background-repeat: no-repeat;background-position: center;
              height: 300px;
              width: 300px;
              position: relative;">
     <div  style="position: absolute; bottom:0 ;right: 2.5vw; left: 2.5vw ">
-=======
-<div class="container-fluid"
-     style="background-image:url({% static 'img/logo/web.webp' %});background-size: contain;background-repeat: no-repeat;background-position: center;
-             height: 300px">
-    <div  style="position: relative; top: 200px;">
->>>>>>> 879a1c22
+
         {% include 'tools/delimiter.html' %}
     </div>
 </div>
