.articles {
    word-wrap: break-word;

    padding: 20px;
    border: 3px solid #670000;
    background-color: rgb(52, 51, 51);
    margin: 10px;
    border-radius: 20px;

}

.articles-detail {
    word-wrap: break-word;
    padding: 5px;
    background-color: rgb(52, 51, 51);
    border-radius: 20px;
}


.my-btn {
    font-size: 15px;
    font-weight: bold;
    color: #ffffff !important;
    padding: 8px 15px;
    border-radius: 5px;
    background: linear-gradient(to top, #000000, #670000);
}

.my-btn:hover {
    color: #cccccc !important;
    background: linear-gradient(to top, #670000, #000000);
}

.my-text {

    font-weight: 900;
    color: #670000;
}


.my-background {
    background-size: cover;
    background-repeat: no-repeat;
    background-position: center;
    position: relative;
    background-attachment: fixed;
}

.my-hov:hover {
    color: #ffffff;
}

.my-hov {
    font-size: 25px;
    font-weight: normal;
    text-decoration: none;
    color: #670000;
}

.logo {
    border-radius: 30px;
    border: 3px solid #670000;
    width: 150px

}

.logo-1 {
    border-radius: 5px;
    border: 1px solid #670000;
}

.code-tool {
    color: #1b73e3;

    padding: 20px;

}

.my-navbar {
    color: #670000;
    font-weight: 800;
}

.my-navbar:hover { 
    color: #ffffff;
    font-weight: 900;
}

.my-img {
    border: 5px solid #670000;
}

.my-prgm {
    justify-content: center;
    display: flex;
<<<<<<< HEAD
    height: 90vh;
=======
    height: 150vh;
>>>>>>> 087400e6
    align-items: center;
}<|MERGE_RESOLUTION|>--- conflicted
+++ resolved
@@ -93,10 +93,6 @@
 .my-prgm {
     justify-content: center;
     display: flex;
-<<<<<<< HEAD
-    height: 90vh;
-=======
     height: 150vh;
->>>>>>> 087400e6
     align-items: center;
 }