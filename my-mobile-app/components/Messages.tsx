import React, { useEffect, useState } from 'react';
import { View, Text, StyleSheet, Animated, Pressable } from 'react-native';
import { MaterialCommunityIcons } from '@expo/vector-icons';
import { useNotifications } from '../contexts/NotificationContext';

export const NotificationToast: React.FC = () => {
  const { messages, unreadCount } = useNotifications();
  const [visible, setVisible] = useState(false);
  const [currentMessage, setCurrentMessage] = useState('');
  const [fadeAnim] = useState(new Animated.Value(0));
  const [slideAnim] = useState(new Animated.Value(50));

  useEffect(() => {
    if (messages.length > 0 && unreadCount > 0) {
<<<<<<< HEAD
      // Показываем уведомление при получении новых сообщений
      const totalMessages = messages.reduce((sum, msg) => sum + msg.count, 0);
      setCurrentMessage(`У вас ${totalMessages} непрочитанных сообщений`);
=======
      // Формируем детальный список всех сообщений
      const details = messages.map(msg => {
        const senderName = msg.sender_name || `Пользователь ${msg.sender_id}`;

        // Показываем текст сообщения
        let messagePreview = msg.last_message || 'Новое сообщение';

        // Обрезаем длинные сообщения
        if (messagePreview.length > 40) {
          messagePreview = messagePreview.substring(0, 40) + '...';
        }

        return `${senderName}: ${messagePreview}`;
      });

      setMessageDetails(details);
>>>>>>> 05b8d3a1
      showToast();
    }
  }, [messages, unreadCount]);

  const showToast = () => {
    setVisible(true);
    Animated.parallel([
      Animated.timing(fadeAnim, {
        toValue: 1,
        duration: 300,
        useNativeDriver: true,
      }),
      Animated.timing(slideAnim, {
        toValue: 0,
        duration: 300,
        useNativeDriver: true,
      }),
    ]).start();

    // Автоматически скрываем через 3 секунды
    setTimeout(() => {
      hideToast();
    }, 3000);
  };

  const hideToast = () => {
    Animated.parallel([
      Animated.timing(fadeAnim, {
        toValue: 0,
        duration: 300,
        useNativeDriver: true,
      }),
      Animated.timing(slideAnim, {
        toValue: 50,
        duration: 300,
        useNativeDriver: true,
      }),
    ]).start(() => {
      setVisible(false);
    });
  };

  if (!visible) return null;

  return (
    <Animated.View
      style={[
        styles.container,
        {
          opacity: fadeAnim,
          transform: [{ translateY: slideAnim }],
        },
      ]}
    >
      <Pressable style={styles.toast} onPress={hideToast}>
        <MaterialCommunityIcons name="message-text" size={24} color="#fff" />
<<<<<<< HEAD
        <Text style={styles.message}>{currentMessage}</Text>
=======
        <View style={styles.contentContainer}>
          <Text style={styles.title}>Новые сообщения</Text>
          <ScrollView style={styles.messagesContainer} showsVerticalScrollIndicator={false}>
            {messageDetails.map((detail, index) => (
              <Text key={index} style={styles.messageDetail}>
                {detail}
              </Text>
            ))}
          </ScrollView>
          <Text style={styles.totalCount}>
            Всего: {messages.length} непрочитанных
          </Text>
        </View>
>>>>>>> 05b8d3a1
        <MaterialCommunityIcons name="close" size={20} color="#fff" />
      </Pressable>
    </Animated.View>
  );
};

const styles = StyleSheet.create({
  container: {
    position: 'absolute',
    top: 60,
    left: 20,
    right: 20,
    zIndex: 1000,
  },
  toast: {
    backgroundColor: '#670000',
    borderRadius: 8,
    padding: 15,
    flexDirection: 'row',
    alignItems: 'center',
    gap: 10,
    shadowColor: '#000',
    shadowOffset: {
      width: 0,
      height: 2,
    },
    shadowOpacity: 0.25,
    shadowRadius: 3.84,
    elevation: 5,
  },
  message: {
    color: '#fff',
    fontSize: 14,
    flex: 1,
  },
});<|MERGE_RESOLUTION|>--- conflicted
+++ resolved
@@ -1,22 +1,17 @@
 import React, { useEffect, useState } from 'react';
-import { View, Text, StyleSheet, Animated, Pressable } from 'react-native';
+import { View, Text, StyleSheet, Animated, Pressable, ScrollView } from 'react-native';
 import { MaterialCommunityIcons } from '@expo/vector-icons';
 import { useNotifications } from '../contexts/NotificationContext';
 
 export const NotificationToast: React.FC = () => {
   const { messages, unreadCount } = useNotifications();
   const [visible, setVisible] = useState(false);
-  const [currentMessage, setCurrentMessage] = useState('');
+  const [messageDetails, setMessageDetails] = useState<string[]>([]);
   const [fadeAnim] = useState(new Animated.Value(0));
   const [slideAnim] = useState(new Animated.Value(50));
 
   useEffect(() => {
     if (messages.length > 0 && unreadCount > 0) {
-<<<<<<< HEAD
-      // Показываем уведомление при получении новых сообщений
-      const totalMessages = messages.reduce((sum, msg) => sum + msg.count, 0);
-      setCurrentMessage(`У вас ${totalMessages} непрочитанных сообщений`);
-=======
       // Формируем детальный список всех сообщений
       const details = messages.map(msg => {
         const senderName = msg.sender_name || `Пользователь ${msg.sender_id}`;
@@ -33,7 +28,6 @@
       });
 
       setMessageDetails(details);
->>>>>>> 05b8d3a1
       showToast();
     }
   }, [messages, unreadCount]);
@@ -53,10 +47,10 @@
       }),
     ]).start();
 
-    // Автоматически скрываем через 3 секунды
+    // Автоматически скрываем через 5 секунд
     setTimeout(() => {
       hideToast();
-    }, 3000);
+    }, 5000);
   };
 
   const hideToast = () => {
@@ -90,9 +84,6 @@
     >
       <Pressable style={styles.toast} onPress={hideToast}>
         <MaterialCommunityIcons name="message-text" size={24} color="#fff" />
-<<<<<<< HEAD
-        <Text style={styles.message}>{currentMessage}</Text>
-=======
         <View style={styles.contentContainer}>
           <Text style={styles.title}>Новые сообщения</Text>
           <ScrollView style={styles.messagesContainer} showsVerticalScrollIndicator={false}>
@@ -106,7 +97,6 @@
             Всего: {messages.length} непрочитанных
           </Text>
         </View>
->>>>>>> 05b8d3a1
         <MaterialCommunityIcons name="close" size={20} color="#fff" />
       </Pressable>
     </Animated.View>
@@ -126,7 +116,7 @@
     borderRadius: 8,
     padding: 15,
     flexDirection: 'row',
-    alignItems: 'center',
+    alignItems: 'flex-start',
     gap: 10,
     shadowColor: '#000',
     shadowOffset: {
@@ -136,10 +126,31 @@
     shadowOpacity: 0.25,
     shadowRadius: 3.84,
     elevation: 5,
+    maxHeight: 200,
   },
-  message: {
+  contentContainer: {
+    flex: 1,
+    gap: 5,
+  },
+  title: {
     color: '#fff',
-    fontSize: 14,
-    flex: 1,
+    fontSize: 16,
+    fontWeight: 'bold',
+  },
+  messagesContainer: {
+    maxHeight: 100,
+    flex: 0,
+  },
+  messageDetail: {
+    color: '#fff',
+    fontSize: 13,
+    opacity: 0.9,
+    marginBottom: 2,
+  },
+  totalCount: {
+    color: '#fff',
+    fontSize: 12,
+    fontStyle: 'italic',
+    opacity: 0.8,
   },
 });