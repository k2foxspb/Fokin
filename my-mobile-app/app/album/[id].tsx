import React, {useState, useEffect, useCallback} from 'react';
import TabBar from '../../components/TabBar';
import { useTheme } from '../../contexts/ThemeContext';

import {
    View,
    Text,
    StyleSheet,
    FlatList,
    TouchableOpacity,
    Image,
    ActivityIndicator,
    RefreshControl,
    Alert,
    Dimensions,
    Modal
} from 'react-native';
import {router, useLocalSearchParams} from 'expo-router';
import AsyncStorage from '@react-native-async-storage/async-storage';
import axios from 'axios';
import {Ionicons} from '@expo/vector-icons';
import {GestureDetector, Gesture} from 'react-native-gesture-handler';
import Animated, {
    useSharedValue,
    useAnimatedStyle,
    withSpring,
    runOnJS
} from 'react-native-reanimated';
import PhotoUploadModal from '../../components/PhotoUploadModal';
import AlbumEditModal from '../../components/AlbumEditModal';
import {API_CONFIG} from '../../config';
import {useTheme} from '../../contexts/ThemeContext';

const {width, height} = Dimensions.get('window');
const photoSize = (width - 48) / 3;

interface Photo {
    id: number;
    image_url: string;
    thumbnail_url: string;
    caption: string;
    uploaded_at: string;
}

interface Album {
    id: number;
    title: string;
    hidden_flag: boolean;
    created_at: string;
    photos: Photo[];
    photos_count: number;
    user?: {
        username: string;
    };
}

<<<<<<< HEAD
export default function AlbumDetail() {
    const { theme } = useTheme();
=======
// Кастомное модальное окно подтверждения удаления
const DeleteConfirmModal = ({
                                visible,
                                onCancel,
                                onConfirm,
                                loading,
                                theme
                            }: {
    visible: boolean;
    onCancel: () => void;
    onConfirm: () => void;
    loading: boolean;
    theme: any;
}) => {
    const modalStyles = createModalStyles(theme);

    return (
        <Modal
            visible={visible}
            transparent={true}
            animationType="fade"
            onRequestClose={onCancel}
        >
            <View style={modalStyles.deleteModalContainer}>
                <View style={modalStyles.deleteModalContent}>
                    <Ionicons name="warning" size={48} color={theme.error} style={modalStyles.deleteModalIcon}/>
                    <Text style={modalStyles.deleteModalTitle}>Удалить фотографию?</Text>
                    <Text style={modalStyles.deleteModalMessage}>Это действие нельзя отменить</Text>

                    <View style={modalStyles.deleteModalButtons}>
                        <TouchableOpacity
                            style={[modalStyles.deleteModalButton, modalStyles.cancelButton]}
                            onPress={onCancel}
                            disabled={loading}
                        >
                            <Text style={modalStyles.cancelButtonText}>Отмена</Text>
                        </TouchableOpacity>

                        <TouchableOpacity
                            style={[modalStyles.deleteModalButton, modalStyles.confirmButton]}
                            onPress={onConfirm}
                            disabled={loading}
                        >
                            {loading ? (
                                <ActivityIndicator size="small" color="white"/>
                            ) : (
                                <Text style={modalStyles.confirmButtonText}>Удалить</Text>
                            )}
                        </TouchableOpacity>
                    </View>
                </View>
            </View>
        </Modal>
    );
};

export default function AlbumDetail() {
    const {theme} = useTheme();
>>>>>>> ab5ff774
    const {id} = useLocalSearchParams<{ id: string }>();
    const [album, setAlbum] = useState<Album | null>(null);
    const [loading, setLoading] = useState(true);
    const [refreshing, setRefreshing] = useState(false);
    const [selectedPhoto, setSelectedPhoto] = useState<Photo | null>(null);
    const [currentPhotoIndex, setCurrentPhotoIndex] = useState<number>(0);
    const [modalVisible, setModalVisible] = useState(false);
    const [currentUser, setCurrentUser] = useState<string | null>(null);
    const [uploadModalVisible, setUploadModalVisible] = useState(false);
    const [editModalVisible, setEditModalVisible] = useState(false);
    const [deletingPhoto, setDeletingPhoto] = useState(false);
    const [deleteConfirmVisible, setDeleteConfirmVisible] = useState(false);
    const [buttonsVisible, setButtonsVisible] = useState(true);

    const styles = createStyles(theme);

    // Анимационные значения для масштабирования
    const scale = useSharedValue(1);
    const translateX = useSharedValue(0);
    const translateY = useSharedValue(0);
    const lastScale = useSharedValue(1);
    const lastTranslateX = useSharedValue(0);
    const lastTranslateY = useSharedValue(0);

    const [zoomLevel, setZoomLevel] = useState(0);

    // Кастомное модальное окно подтверждения удаления
    const DeleteConfirmModal = ({
                                    visible,
                                    onCancel,
                                    onConfirm,
                                    loading
                                }: {
        visible: boolean;
        onCancel: () => void;
        onConfirm: () => void;
        loading: boolean;
    }) => (
        <Modal
            visible={visible}
            transparent={true}
            animationType="fade"
            onRequestClose={onCancel}
        >
            <View style={styles.deleteModalContainer}>
                <View style={styles.deleteModalContent}>
                    <Ionicons name="warning" size={48} color={theme.error} style={styles.deleteModalIcon}/>
                    <Text style={styles.deleteModalTitle}>Удалить фотографию?</Text>
                    <Text style={styles.deleteModalMessage}>Это действие нельзя отменить</Text>

                    <View style={styles.deleteModalButtons}>
                        <TouchableOpacity
                            style={[styles.deleteModalButton, styles.cancelButton]}
                            onPress={onCancel}
                            disabled={loading}
                        >
                            <Text style={styles.cancelButtonText}>Отмена</Text>
                        </TouchableOpacity>

                        <TouchableOpacity
                            style={[styles.deleteModalButton, styles.confirmButton]}
                            onPress={onConfirm}
                            disabled={loading}
                        >
                            {loading ? (
                                <ActivityIndicator size="small" color="white"/>
                            ) : (
                                <Text style={styles.confirmButtonText}>Удалить</Text>
                            )}
                        </TouchableOpacity>
                    </View>
                </View>
            </View>
        </Modal>
    );

    // Функции навигации по фотографиям
    const goToNextPhoto = useCallback(() => {
        if (!album || album.photos.length === 0) return;
        const nextIndex = (currentPhotoIndex + 1) % album.photos.length;
        setCurrentPhotoIndex(nextIndex);
        setSelectedPhoto(album.photos[nextIndex]);
    }, [album, currentPhotoIndex]);

    const goToPreviousPhoto = useCallback(() => {
        if (!album || album.photos.length === 0) return;
        const prevIndex = (currentPhotoIndex - 1 + album.photos.length) % album.photos.length;
        setCurrentPhotoIndex(prevIndex);
        setSelectedPhoto(album.photos[prevIndex]);
    }, [album, currentPhotoIndex]);

    const resetZoom = useCallback(() => {
        scale.value = withSpring(1);
        translateX.value = withSpring(0);
        translateY.value = withSpring(0);
        lastScale.value = 1;
        lastTranslateX.value = 0;
        lastTranslateY.value = 0;
        setZoomLevel(0);
    }, [scale, translateX, translateY, lastScale, lastTranslateX, lastTranslateY]);

    const setZoom = useCallback((level: number) => {
        let targetScale = 1;
        switch (level) {
            case 1: targetScale = 2; break;
            case 2: targetScale = 3; break;
            default: targetScale = 1;
        }

        scale.value = withSpring(targetScale);
        translateX.value = withSpring(0);
        translateY.value = withSpring(0);
        lastScale.value = targetScale;
        lastTranslateX.value = 0;
        lastTranslateY.value = 0;
        setZoomLevel(level);
    }, [scale, translateX, translateY, lastScale, lastTranslateX, lastTranslateY]);

    const toggleButtonsVisibility = useCallback(() => {
        setButtonsVisible(prev => !prev);
    }, []);

    const handleDoubleTap = useCallback(() => {
        const nextLevel = (zoomLevel + 1) % 3;
        setZoom(nextLevel);
    }, [zoomLevel, setZoom]);

    // Жесты
    const doubleTapGesture = Gesture.Tap()
        .numberOfTaps(2)
        .onEnd(() => runOnJS(handleDoubleTap)());

    const singleTapGesture = Gesture.Tap()
        .numberOfTaps(1)
        .onEnd(() => runOnJS(toggleButtonsVisibility)());

    const pinchGesture = Gesture.Pinch()
        .onUpdate((event) => {
            scale.value = Math.max(0.5, Math.min(event.scale * lastScale.value, 5));
        })
        .onEnd(() => {
            lastScale.value = scale.value;
            if (scale.value <= 1.2) {
                runOnJS(setZoomLevel)(0);
            } else if (scale.value <= 2.5) {
                runOnJS(setZoomLevel)(1);
            } else {
                runOnJS(setZoomLevel)(2);
            }
        });

    const panGesture = Gesture.Pan()
        .onUpdate((event) => {
            if (scale.value > 1) {
                translateX.value = event.translationX + lastTranslateX.value;
                translateY.value = event.translationY + lastTranslateY.value;
            }
        })
        .onEnd((event) => {
            lastTranslateX.value = translateX.value;
            lastTranslateY.value = translateY.value;

            if (scale.value <= 1.2) {
                if (event.translationX < -50) {
                    runOnJS(goToNextPhoto)();
                } else if (event.translationX > 50) {
                    runOnJS(goToPreviousPhoto)();
                }
            }
        });

    const combinedGesture = Gesture.Simultaneous(
        Gesture.Exclusive(doubleTapGesture, singleTapGesture),
        pinchGesture,
        panGesture
    );

    const animatedStyle = useAnimatedStyle(() => {
        return {
            transform: [
                {scale: scale.value},
                {translateX: translateX.value},
                {translateY: translateY.value},
            ],
        };
    });

    const getCurrentUser = async () => {
        try {
            const token = await AsyncStorage.getItem('userToken');
            if (!token) return;

            const response = await axios.get(
                `${API_CONFIG.BASE_URL}/profile/api/current-user/`,
                { headers: { Authorization: `Token ${token}` } }
            );
            setCurrentUser(response.data.username);
        } catch (error) {
            console.log('Error fetching current user:', error);
        }
    };

    const fetchAlbum = async () => {
        try {
            const token = await AsyncStorage.getItem('userToken');
            if (!token) {
                router.replace('/(auth)/login');
                return;
            }

            const response = await axios.get(
                `${API_CONFIG.BASE_URL}/photo/api/album/${id}/`,
                { headers: { Authorization: `Token ${token}` } }
            );

            const filteredPhotos = response.data.photos.filter((photo: Photo) =>
                photo.image_url && photo.thumbnail_url
            );

            setAlbum({ ...response.data, photos: filteredPhotos });
        } catch (error) {
            console.error('Error fetching album:', error);
            Alert.alert('Ошибка', 'Не удалось загрузить альбом');
            router.back();
        } finally {
            setLoading(false);
            setRefreshing(false);
        }
    };

    const deletePhoto = async () => {
        if (!selectedPhoto) return;

        setDeletingPhoto(true);
        try {
            const token = await AsyncStorage.getItem('userToken');
            if (!token) {
                Alert.alert('Ошибка', 'Необходимо войти в систему');
                return;
            }

            await axios.delete(
                `${API_CONFIG.BASE_URL}/photo/api/photo/${selectedPhoto.id}/`,
                {
                    headers: {
                        Authorization: `Token ${token}`,
                        'Content-Type': 'application/json',
                        'Accept': 'application/json'
                    },
                    timeout: 15000
                }
            );

            Alert.alert('Успех', 'Фотография удалена');
            setDeleteConfirmVisible(false);
            closeModal();
            await fetchAlbum();

        } catch (error: any) {
            console.error('Error deleting photo:', error);
            let errorMessage = 'Не удалось удалить фотографию';

            if (error.response) {
                switch (error.response.status) {
                    case 403: errorMessage = 'У вас нет прав для удаления этой фотографии'; break;
                    case 404: errorMessage = 'Фотография не найдена'; await fetchAlbum(); break;
                    case 500: errorMessage = 'Внутренняя ошибка сервера'; break;
                    default: errorMessage = `Ошибка сервера (${error.response.status})`;
                }
            } else if (error.request) {
                errorMessage = 'Сервер не отвечает. Проверьте подключение к интернету';
            }

            Alert.alert('Ошибка', errorMessage);
        } finally {
            setDeletingPhoto(false);
        }
    };

    const handleDeletePress = () => setDeleteConfirmVisible(true);
    const handleDeleteConfirm = () => deletePhoto();
    const handleDeleteCancel = () => setDeleteConfirmVisible(false);

    const onRefresh = async () => {
        setRefreshing(true);
        await fetchAlbum();
    };

    useEffect(() => {
        if (id) {
            getCurrentUser();
            fetchAlbum();
        }
    }, [id]);

    useEffect(() => {
        resetZoom();
        setButtonsVisible(true);
    }, [selectedPhoto, resetZoom]);

    const handlePhotoPress = (photo: Photo, index: number) => {
        setSelectedPhoto(photo);
        setCurrentPhotoIndex(index);
        setModalVisible(true);
    };

    const closeModal = () => {
        setModalVisible(false);
        setSelectedPhoto(null);
        setDeleteConfirmVisible(false);
        resetZoom();
        setButtonsVisible(true);
    };

    const handleAlbumUpdated = () => fetchAlbum();
    const handleAlbumDeleted = () => router.back();

    const isOwner = currentUser && album && (
        currentUser === album.user?.username ||
        currentUser === (album as any).owner?.username ||
        currentUser === (album as any).creator?.username
    );

    const renderPhoto = ({item, index}: { item: Photo; index: number }) => (
        <TouchableOpacity
            style={styles.photoItem}
            onPress={() => handlePhotoPress(item, index)}
            activeOpacity={0.8}
        >
            <Image
                source={{uri: item.thumbnail_url}}
                style={styles.photoImage}
                resizeMode="cover"
            />
        </TouchableOpacity>
    );

    const albumId = id ? parseInt(id.toString(), 10) : undefined;

    const styles = createStyles(theme);

    if (loading) {
        return (
            <View style={styles.loadingContainer}>
                <ActivityIndicator size="large" color={theme.primary}/>
                <Text style={styles.loadingText}>Загрузка альбома...</Text>
                <TabBar/>
            </View>
        );
    }

    if (!album || !albumId) {
        return (
            <View style={styles.emptyContainer}>
                <TouchableOpacity style={styles.backButton} onPress={() => router.back()}>
                    <Ionicons name="arrow-back" size={24} color={theme.primary}/>
                </TouchableOpacity>
                <Ionicons name="alert-circle-outline" size={64} color={theme.textSecondary}/>
                <Text style={styles.emptyText}>Альбом не найден</Text>
                <TabBar/>
            </View>
        );
    }

    return (
        <View style={{flex: 1}}>
            <View style={styles.container}>
                <View style={styles.header}>
                    <TouchableOpacity style={styles.backButton} onPress={() => router.back()}>
                        <Ionicons name="arrow-back" size={24} color={theme.primary}/>
                    </TouchableOpacity>
                    <View style={styles.headerInfo}>
                        <Text style={styles.headerTitle}>{album.title}</Text>
                        <Text style={styles.headerSubtitle}>
                            {album.photos.length} {album.photos.length === 1 ? 'фото' : 'фотографий'}
                            {album.hidden_flag && ' • Скрытый'}
                        </Text>
                    </View>

                    <View style={styles.headerButtons}>
                        {isOwner && (
                            <>
                                <TouchableOpacity
                                    style={styles.headerButton}
                                    onPress={() => setEditModalVisible(true)}
                                >
                                    <Ionicons name="create-outline" size={24} color={theme.primary}/>
                                </TouchableOpacity>
                                <TouchableOpacity
                                    style={styles.headerButton}
                                    onPress={() => setUploadModalVisible(true)}
                                >
                                    <Ionicons name="camera" size={24} color={theme.primary}/>
                                </TouchableOpacity>
                            </>
                        )}
                    </View>
                </View>

                {album.photos.length === 0 ? (
                    <View style={styles.emptyPhotosContainer}>
                        <Ionicons name="images-outline" size={64} color={theme.textSecondary}/>
                        <Text style={styles.emptyText}>В альбоме пока нет фотографий</Text>
                        {isOwner && (
                            <>
                                <TouchableOpacity
                                    style={styles.uploadFirstButton}
                                    onPress={() => setUploadModalVisible(true)}
                                >
                                    <Text style={styles.uploadFirstButtonText}>Загрузить первое фото</Text>
                                </TouchableOpacity>
                                <TouchableOpacity style={styles.refreshButton} onPress={fetchAlbum}>
                                    <Text style={styles.refreshButtonText}>Обновить</Text>
                                </TouchableOpacity>
                            </>
                        )}
                    </View>
                ) : (
                    <FlatList
                        data={album.photos}
                        renderItem={renderPhoto}
                        keyExtractor={(item) => `album-${item.id}`}
                        numColumns={3}
                        refreshControl={
                            <RefreshControl
                                refreshing={refreshing}
                                onRefresh={onRefresh}
                                colors={[theme.primary]}
                                tintColor={theme.primary}
                            />
                        }
                        showsVerticalScrollIndicator={false}
                        contentContainerStyle={[styles.photoList, {paddingBottom: 100}]}
<<<<<<< HEAD
=======
                        columnWrapperStyle={styles.row}
                        removeClippedSubviews={false}
                        maxToRenderPerBatch={10}
                        windowSize={10}

>>>>>>> ab5ff774
                    />
                )}

                {/* Photo Modal */}
                <Modal
                    visible={modalVisible}
                    transparent={true}
                    animationType="fade"
                    onRequestClose={closeModal}
                    statusBarTranslucent={true}
                >
                    <View style={styles.modalContainer}>
                        {buttonsVisible && (
                            <Animated.View style={[styles.modalHeader, {opacity: buttonsVisible ? 1 : 0}]}>
                                {isOwner && selectedPhoto && (
                                    <TouchableOpacity
                                        style={[styles.modalButton, styles.deleteButton]}
                                        onPress={handleDeletePress}
                                        disabled={deletingPhoto}
                                        activeOpacity={0.7}
                                    >
                                        <Ionicons name="trash" size={24} color={theme.error}/>
                                        <Text style={[styles.buttonText, {color: '#ffffff'}]}>Удалить</Text>
                                    </TouchableOpacity>
                                )}

                                <TouchableOpacity
                                    style={[styles.modalButton, !isOwner && styles.modalButtonCentered]}
                                    onPress={closeModal}
                                    activeOpacity={0.7}
                                >
                                    <Ionicons name="close" size={24} color="white"/>
                                    <Text style={styles.buttonText}>Закрыть</Text>
                                </TouchableOpacity>
                            </Animated.View>
                        )}

                        <View style={styles.modalContent}>
                            {selectedPhoto && album && album.photos.length > 0 && (
                                <GestureDetector gesture={combinedGesture}>
                                    <View style={styles.imageContainer}>
                                        <Animated.Image
                                            source={{uri: selectedPhoto.image_url}}
                                            style={[styles.fullImage, animatedStyle]}
                                            resizeMode="contain"
                                        />

                                        {buttonsVisible && (
                                            <Animated.View style={[styles.photoIndicator, {opacity: buttonsVisible ? 1 : 0}]}>
                                                <Text style={styles.photoIndicatorText}>
                                                    {currentPhotoIndex + 1} / {album.photos.length}
                                                </Text>
                                            </Animated.View>
                                        )}

                                        {zoomLevel > 0 && buttonsVisible && (
                                            <Animated.View style={styles.zoomIndicator}>
                                                <Text style={styles.zoomIndicatorText}>
                                                    {zoomLevel === 1 ? '2x' : '3x'}
                                                </Text>
                                            </Animated.View>
                                        )}
                                    </View>
                                </GestureDetector>
                            )}

                            {buttonsVisible && selectedPhoto?.caption && (
                                <Animated.Text style={[styles.caption, {opacity: buttonsVisible ? 1 : 0}]}>
                                    {selectedPhoto.caption}
                                </Animated.Text>
                            )}

                            {buttonsVisible && selectedPhoto && (
                                <Animated.Text style={[styles.photoDate, {opacity: buttonsVisible ? 1 : 0}]}>
                                    {new Date(selectedPhoto.uploaded_at).toLocaleDateString('ru-RU', {
                                        day: '2-digit',
                                        month: '2-digit',
                                        year: 'numeric',
                                        hour: '2-digit',
                                        minute: '2-digit'
                                    })}
                                </Animated.Text>
                            )}
                        </View>
                    </View>
                </Modal>

                <DeleteConfirmModal
                    visible={deleteConfirmVisible}
                    onCancel={handleDeleteCancel}
                    onConfirm={handleDeleteConfirm}
                    loading={deletingPhoto}
                    theme={theme}
                />

                <PhotoUploadModal
                    visible={uploadModalVisible}
                    onClose={() => setUploadModalVisible(false)}
                    onPhotoUploaded={() => {
                        setUploadModalVisible(false);
                        fetchAlbum();
                    }}
                    albumId={albumId}
                />

                <AlbumEditModal
                    visible={editModalVisible}
                    album={album}
                    onClose={() => setEditModalVisible(false)}
                    onAlbumUpdated={handleAlbumUpdated}
                    onAlbumDeleted={handleAlbumDeleted}
                />
            </View>
            <TabBar/>
        </View>
    );
}

const createStyles = (theme: any) => StyleSheet.create({
    container: {
        flex: 1,
        backgroundColor: theme.background,
    },
    header: {
        flexDirection: 'row',
        alignItems: 'center',
        backgroundColor: theme.surface,
        paddingHorizontal: 16,
        paddingVertical: 12,
        paddingTop: 50,
        elevation: 2,
<<<<<<< HEAD
        shadowColor: theme.shadowColor || theme.text,
        shadowOffset: {width: 0, height: 1},
        shadowOpacity: 0.2,
        shadowRadius: 2,
        borderBottomWidth: 0.5,
=======
        shadowColor: theme.shadow,
        shadowOffset: {width: 0, height: 1},
        shadowOpacity: 0.2,
        shadowRadius: 2,
        borderBottomWidth: 1,
>>>>>>> ab5ff774
        borderBottomColor: theme.border,
    },
    backButton: {
        marginRight: 16,
        padding: 8,
        borderRadius: 20,
        backgroundColor: theme.primary + '15',
    },
    headerInfo: {
        flex: 1,
    },
    headerTitle: {
        fontSize: 18,
        fontWeight: 'bold',
        color: theme.text,
    },
    headerSubtitle: {
        fontSize: 14,
        color: theme.textSecondary,
        marginTop: 2,
    },
    headerButtons: {
        flexDirection: 'row',
        alignItems: 'center',
    },
    headerButton: {
        marginLeft: 12,
        padding: 8,
        borderRadius: 20,
        backgroundColor: theme.primary + '15',
    },
    loadingContainer: {
        flex: 1,
        justifyContent: 'center',
        alignItems: 'center',
        backgroundColor: theme.background,
    },
    loadingText: {
        marginTop: 8,
        color: theme.textSecondary,
        fontSize: 16,
    },
    emptyContainer: {
        flex: 1,
        justifyContent: 'center',
        alignItems: 'center',
        padding: 20,
        backgroundColor: theme.background,
    },
    emptyPhotosContainer: {
        flex: 1,
        justifyContent: 'center',
        alignItems: 'center',
        padding: 20,
    },
    emptyText: {
        fontSize: 18,
        color: theme.textSecondary,
        marginTop: 16,
        marginBottom: 20,
        textAlign: 'center',
    },
    uploadFirstButton: {
        backgroundColor: theme.primary,
        paddingHorizontal: 20,
        paddingVertical: 12,
        borderRadius: 8,
        marginBottom: 12,
    },
    uploadFirstButtonText: {
        color: 'white',
        fontSize: 16,
        fontWeight: 'bold',
    },
    refreshButton: {
<<<<<<< HEAD
        backgroundColor: theme.success || '#34C759',
=======
        backgroundColor: theme.success,
>>>>>>> ab5ff774
        paddingHorizontal: 20,
        paddingVertical: 10,
        borderRadius: 8,
    },
    refreshButtonText: {
        color: 'white',
        fontSize: 16,
        fontWeight: 'bold',
    },
    photoList: {
<<<<<<< HEAD
        padding: 8,
=======
        padding: 16,
>>>>>>> ab5ff774
    },
    photoItem: {
        width: photoSize,
        height: photoSize,
        margin: 2,
        borderRadius: 8,
        overflow: 'hidden',
        backgroundColor: theme.surface,
        elevation: 2,
        shadowColor: theme.shadow,
        shadowOffset: {width: 0, height: 1},
        shadowOpacity: 0.1,
        shadowRadius: 2,
    },
    photoImage: {
        width: '100%',
        height: '100%',
    },
    modalContainer: {
        flex: 1,
        backgroundColor: theme.overlay,
    },
    modalHeader: {
        flexDirection: 'row',
        justifyContent: 'space-between',
        alignItems: 'center',
        paddingHorizontal: 16,
        paddingTop: 60,
        paddingBottom: 16,
        position: 'absolute',
        top: 0,
        left: 0,
        right: 0,
        zIndex: 2,
        backgroundColor: 'rgba(0, 0, 0, 0.3)',
    },
    modalButton: {
        flexDirection: 'row',
        alignItems: 'center',
        backgroundColor: 'rgba(0, 0, 0, 0.6)',
        paddingHorizontal: 16,
        paddingVertical: 8,
        borderRadius: 20,
        gap: 6,
    },
    modalButtonCentered: {
        marginLeft: 'auto',
    },
    deleteButton: {
<<<<<<< HEAD
        backgroundColor: 'rgba(255, 59, 48, 0.8)',
=======
        borderWidth: 2,
        borderColor: theme.error,
>>>>>>> ab5ff774
    },
    buttonText: {
        color: 'white',
        fontSize: 14,
        fontWeight: '500',
    },
    modalContent: {
        flex: 1,
        justifyContent: 'center',
    },
    imageContainer: {
        flex: 1,
        justifyContent: 'center',
        alignItems: 'center',
    },
    fullImage: {
        width: width,
        height: height * 0.8,
    },
    photoIndicator: {
        position: 'absolute',
        bottom: 120,
        alignSelf: 'center',
        backgroundColor: 'rgba(0, 0, 0, 0.6)',
        paddingHorizontal: 12,
        paddingVertical: 6,
        borderRadius: 15,
    },
    photoIndicatorText: {
        color: 'white',
        fontSize: 14,
        fontWeight: '500',
    },
    zoomIndicator: {
        position: 'absolute',
        top: 120,
        right: 20,
        backgroundColor: 'rgba(0, 0, 0, 0.6)',
        paddingHorizontal: 8,
        paddingVertical: 4,
        borderRadius: 12,
    },
    zoomIndicatorText: {
        color: 'white',
        fontSize: 12,
        fontWeight: '500',
    },
    caption: {
        color: 'white',
        fontSize: 16,
        textAlign: 'center',
        paddingHorizontal: 20,
        marginBottom: 8,
    },
    photoDate: {
        color: '#ccc',
        fontSize: 14,
        textAlign: 'center',
        paddingHorizontal: 20,
        marginBottom: 60,
    },
<<<<<<< HEAD
    deleteModalContainer: {
        flex: 1,
        backgroundColor: 'rgba(0, 0, 0, 0.8)',
=======
});

// Стили для модального окна подтверждения удаления
const createModalStyles = (theme: any) => StyleSheet.create({
    deleteModalContainer: {
        flex: 1,
        backgroundColor: theme.overlay,
>>>>>>> ab5ff774
        justifyContent: 'center',
        alignItems: 'center',
        paddingHorizontal: 32,
    },
    deleteModalContent: {
        backgroundColor: theme.surface,
        borderRadius: 16,
        padding: 24,
        alignItems: 'center',
        width: '100%',
        maxWidth: 320,
<<<<<<< HEAD
=======
        alignItems: 'center',
        elevation: 8,
        shadowColor: theme.shadow,
        shadowOffset: {width: 0, height: 4},
        shadowOpacity: 0.3,
        shadowRadius: 8,
>>>>>>> ab5ff774
    },
    deleteModalIcon: {
        marginBottom: 16,
    },
    deleteModalTitle: {
        fontSize: 20,
        fontWeight: 'bold',
        color: theme.text,
        marginBottom: 8,
        textAlign: 'center',
    },
    deleteModalMessage: {
        fontSize: 16,
        color: theme.textSecondary,
        marginBottom: 24,
        textAlign: 'center',
    },
    deleteModalButtons: {
        flexDirection: 'row',
        gap: 12,
        width: '100%',
    },
    deleteModalButton: {
        flex: 1,
        paddingVertical: 12,
        borderRadius: 8,
        alignItems: 'center',
    },
    cancelButton: {
        backgroundColor: theme.border,
<<<<<<< HEAD
    },
    confirmButton: {
        backgroundColor: theme.error,
=======
        borderWidth: 1,
        borderColor: theme.border,
>>>>>>> ab5ff774
    },
    cancelButtonText: {
        color: theme.text,
        fontSize: 16,
        fontWeight: '600',
    },
<<<<<<< HEAD
=======
    confirmButton: {
        backgroundColor: theme.error,
    },
>>>>>>> ab5ff774
    confirmButtonText: {
        color: 'white',
        fontSize: 16,
        fontWeight: '600',
    },
});<|MERGE_RESOLUTION|>--- conflicted
+++ resolved
@@ -1,6 +1,5 @@
 import React, {useState, useEffect, useCallback} from 'react';
 import TabBar from '../../components/TabBar';
-import { useTheme } from '../../contexts/ThemeContext';
 
 import {
     View,
@@ -32,7 +31,7 @@
 import {useTheme} from '../../contexts/ThemeContext';
 
 const {width, height} = Dimensions.get('window');
-const photoSize = (width - 48) / 3;
+const photoSize = (width - 48) / 3; // 3 columns with margins
 
 interface Photo {
     id: number;
@@ -54,10 +53,6 @@
     };
 }
 
-<<<<<<< HEAD
-export default function AlbumDetail() {
-    const { theme } = useTheme();
-=======
 // Кастомное модальное окно подтверждения удаления
 const DeleteConfirmModal = ({
                                 visible,
@@ -116,7 +111,6 @@
 
 export default function AlbumDetail() {
     const {theme} = useTheme();
->>>>>>> ab5ff774
     const {id} = useLocalSearchParams<{ id: string }>();
     const [album, setAlbum] = useState<Album | null>(null);
     const [loading, setLoading] = useState(true);
@@ -131,8 +125,6 @@
     const [deleteConfirmVisible, setDeleteConfirmVisible] = useState(false);
     const [buttonsVisible, setButtonsVisible] = useState(true);
 
-    const styles = createStyles(theme);
-
     // Анимационные значения для масштабирования
     const scale = useSharedValue(1);
     const translateX = useSharedValue(0);
@@ -141,61 +133,13 @@
     const lastTranslateX = useSharedValue(0);
     const lastTranslateY = useSharedValue(0);
 
-    const [zoomLevel, setZoomLevel] = useState(0);
-
-    // Кастомное модальное окно подтверждения удаления
-    const DeleteConfirmModal = ({
-                                    visible,
-                                    onCancel,
-                                    onConfirm,
-                                    loading
-                                }: {
-        visible: boolean;
-        onCancel: () => void;
-        onConfirm: () => void;
-        loading: boolean;
-    }) => (
-        <Modal
-            visible={visible}
-            transparent={true}
-            animationType="fade"
-            onRequestClose={onCancel}
-        >
-            <View style={styles.deleteModalContainer}>
-                <View style={styles.deleteModalContent}>
-                    <Ionicons name="warning" size={48} color={theme.error} style={styles.deleteModalIcon}/>
-                    <Text style={styles.deleteModalTitle}>Удалить фотографию?</Text>
-                    <Text style={styles.deleteModalMessage}>Это действие нельзя отменить</Text>
-
-                    <View style={styles.deleteModalButtons}>
-                        <TouchableOpacity
-                            style={[styles.deleteModalButton, styles.cancelButton]}
-                            onPress={onCancel}
-                            disabled={loading}
-                        >
-                            <Text style={styles.cancelButtonText}>Отмена</Text>
-                        </TouchableOpacity>
-
-                        <TouchableOpacity
-                            style={[styles.deleteModalButton, styles.confirmButton]}
-                            onPress={onConfirm}
-                            disabled={loading}
-                        >
-                            {loading ? (
-                                <ActivityIndicator size="small" color="white"/>
-                            ) : (
-                                <Text style={styles.confirmButtonText}>Удалить</Text>
-                            )}
-                        </TouchableOpacity>
-                    </View>
-                </View>
-            </View>
-        </Modal>
-    );
-
-    // Функции навигации по фотографиям
+    // Состояние для отслеживания уровня масштабирования
+    const [zoomLevel, setZoomLevel] = useState(0); // 0 - обычный, 1 - увеличенный, 2 - максимальный
+
+    // Функции навигации по фотографиям (объявляем с useCallback)
     const goToNextPhoto = useCallback(() => {
         if (!album || album.photos.length === 0) return;
+
         const nextIndex = (currentPhotoIndex + 1) % album.photos.length;
         setCurrentPhotoIndex(nextIndex);
         setSelectedPhoto(album.photos[nextIndex]);
@@ -203,11 +147,13 @@
 
     const goToPreviousPhoto = useCallback(() => {
         if (!album || album.photos.length === 0) return;
+
         const prevIndex = (currentPhotoIndex - 1 + album.photos.length) % album.photos.length;
         setCurrentPhotoIndex(prevIndex);
         setSelectedPhoto(album.photos[prevIndex]);
     }, [album, currentPhotoIndex]);
 
+    // Функция для сброса масштабирования
     const resetZoom = useCallback(() => {
         scale.value = withSpring(1);
         translateX.value = withSpring(0);
@@ -218,12 +164,18 @@
         setZoomLevel(0);
     }, [scale, translateX, translateY, lastScale, lastTranslateX, lastTranslateY]);
 
+    // Функция для установки конкретного уровня масштабирования
     const setZoom = useCallback((level: number) => {
         let targetScale = 1;
         switch (level) {
-            case 1: targetScale = 2; break;
-            case 2: targetScale = 3; break;
-            default: targetScale = 1;
+            case 1:
+                targetScale = 2;
+                break;
+            case 2:
+                targetScale = 3;
+                break;
+            default:
+                targetScale = 1;
         }
 
         scale.value = withSpring(targetScale);
@@ -235,30 +187,39 @@
         setZoomLevel(level);
     }, [scale, translateX, translateY, lastScale, lastTranslateX, lastTranslateY]);
 
+    // Функция для переключения видимости кнопок
     const toggleButtonsVisibility = useCallback(() => {
         setButtonsVisible(prev => !prev);
     }, []);
 
+    // Функция для изменения уровня масштабирования
     const handleDoubleTap = useCallback(() => {
         const nextLevel = (zoomLevel + 1) % 3;
         setZoom(nextLevel);
     }, [zoomLevel, setZoom]);
 
-    // Жесты
+    // Обработчик двойного нажатия
     const doubleTapGesture = Gesture.Tap()
         .numberOfTaps(2)
-        .onEnd(() => runOnJS(handleDoubleTap)());
-
+        .onEnd(() => {
+            runOnJS(handleDoubleTap)();
+        });
+
+    // Обработчик одиночного нажатия для показа/скрытия кнопок
     const singleTapGesture = Gesture.Tap()
         .numberOfTaps(1)
-        .onEnd(() => runOnJS(toggleButtonsVisibility)());
-
+        .onEnd(() => {
+            runOnJS(toggleButtonsVisibility)();
+        });
+
+    // Обработчик жестов масштабирования (pinch)
     const pinchGesture = Gesture.Pinch()
         .onUpdate((event) => {
             scale.value = Math.max(0.5, Math.min(event.scale * lastScale.value, 5));
         })
         .onEnd(() => {
             lastScale.value = scale.value;
+            // Обновляем уровень масштабирования на основе текущего масштаба
             if (scale.value <= 1.2) {
                 runOnJS(setZoomLevel)(0);
             } else if (scale.value <= 2.5) {
@@ -268,6 +229,7 @@
             }
         });
 
+    // Обработчик жестов перетаскивания
     const panGesture = Gesture.Pan()
         .onUpdate((event) => {
             if (scale.value > 1) {
@@ -279,6 +241,7 @@
             lastTranslateX.value = translateX.value;
             lastTranslateY.value = translateY.value;
 
+            // Обработка свайпов для смены фотографий (только при масштабе 1x)
             if (scale.value <= 1.2) {
                 if (event.translationX < -50) {
                     runOnJS(goToNextPhoto)();
@@ -288,12 +251,14 @@
             }
         });
 
+    // Комбинированный жест
     const combinedGesture = Gesture.Simultaneous(
         Gesture.Exclusive(doubleTapGesture, singleTapGesture),
         pinchGesture,
         panGesture
     );
 
+    // Анимированный стиль для изображения
     const animatedStyle = useAnimatedStyle(() => {
         return {
             transform: [
@@ -311,8 +276,11 @@
 
             const response = await axios.get(
                 `${API_CONFIG.BASE_URL}/profile/api/current-user/`,
-                { headers: { Authorization: `Token ${token}` } }
+                {
+                    headers: {Authorization: `Token ${token}`}
+                }
             );
+            console.log('Current user:', response.data.username);
             setCurrentUser(response.data.username);
         } catch (error) {
             console.log('Error fetching current user:', error);
@@ -327,16 +295,27 @@
                 return;
             }
 
+            console.log('Fetching album with ID:', id);
             const response = await axios.get(
                 `${API_CONFIG.BASE_URL}/photo/api/album/${id}/`,
-                { headers: { Authorization: `Token ${token}` } }
+                {
+                    headers: {Authorization: `Token ${token}`}
+                }
             );
 
+            console.log('Full Album response:', JSON.stringify(response.data, null, 2));
+
+            // Фильтруем фотографии, убираем те, у которых нет image_url
             const filteredPhotos = response.data.photos.filter((photo: Photo) =>
                 photo.image_url && photo.thumbnail_url
             );
 
-            setAlbum({ ...response.data, photos: filteredPhotos });
+            console.log('Filtered photos:', filteredPhotos.length, 'from', response.data.photos.length);
+
+            setAlbum({
+                ...response.data,
+                photos: filteredPhotos
+            });
         } catch (error) {
             console.error('Error fetching album:', error);
             Alert.alert('Ошибка', 'Не удалось загрузить альбом');
@@ -350,15 +329,20 @@
     const deletePhoto = async () => {
         if (!selectedPhoto) return;
 
+        console.log('🔴 Starting delete process for photo:', selectedPhoto.id);
         setDeletingPhoto(true);
+
         try {
             const token = await AsyncStorage.getItem('userToken');
             if (!token) {
+                console.log('❌ No token found');
                 Alert.alert('Ошибка', 'Необходимо войти в систему');
                 return;
             }
 
-            await axios.delete(
+            console.log('🔗 Sending DELETE request to:', `${API_CONFIG.BASE_URL}photo/${selectedPhoto.id}/`);
+
+            const response = await axios.delete(
                 `${API_CONFIG.BASE_URL}/photo/api/photo/${selectedPhoto.id}/`,
                 {
                     headers: {
@@ -370,24 +354,40 @@
                 }
             );
 
+            console.log('✅ Delete response status:', response.status);
             Alert.alert('Успех', 'Фотография удалена');
+
+            // Закрываем все модальные окна
             setDeleteConfirmVisible(false);
             closeModal();
+
+            // Обновляем альбом
             await fetchAlbum();
 
         } catch (error: any) {
-            console.error('Error deleting photo:', error);
+            console.error('❌ Error deleting photo:', error);
+
             let errorMessage = 'Не удалось удалить фотографию';
 
             if (error.response) {
                 switch (error.response.status) {
-                    case 403: errorMessage = 'У вас нет прав для удаления этой фотографии'; break;
-                    case 404: errorMessage = 'Фотография не найдена'; await fetchAlbum(); break;
-                    case 500: errorMessage = 'Внутренняя ошибка сервера'; break;
-                    default: errorMessage = `Ошибка сервера (${error.response.status})`;
+                    case 403:
+                        errorMessage = 'У вас нет прав для удаления этой фотографии';
+                        break;
+                    case 404:
+                        errorMessage = 'Фотография не найдена';
+                        await fetchAlbum();
+                        break;
+                    case 500:
+                        errorMessage = 'Внутренняя ошибка сервера';
+                        break;
+                    default:
+                        errorMessage = `Ошибка сервера (${error.response.status})`;
                 }
             } else if (error.request) {
                 errorMessage = 'Сервер не отвечает. Проверьте подключение к интернету';
+            } else {
+                errorMessage = `Ошибка: ${error.message}`;
             }
 
             Alert.alert('Ошибка', errorMessage);
@@ -396,9 +396,20 @@
         }
     };
 
-    const handleDeletePress = () => setDeleteConfirmVisible(true);
-    const handleDeleteConfirm = () => deletePhoto();
-    const handleDeleteCancel = () => setDeleteConfirmVisible(false);
+    const handleDeletePress = () => {
+        console.log('🗑️ Delete button pressed');
+        setDeleteConfirmVisible(true);
+    };
+
+    const handleDeleteConfirm = () => {
+        console.log('✅ Delete confirmed');
+        deletePhoto();
+    };
+
+    const handleDeleteCancel = () => {
+        console.log('❌ Delete cancelled');
+        setDeleteConfirmVisible(false);
+    };
 
     const onRefresh = async () => {
         setRefreshing(true);
@@ -407,23 +418,27 @@
 
     useEffect(() => {
         if (id) {
+            console.log('Album ID from params:', id, typeof id);
             getCurrentUser();
             fetchAlbum();
         }
     }, [id]);
 
+    // Сброс масштабирования при смене фото
     useEffect(() => {
         resetZoom();
         setButtonsVisible(true);
     }, [selectedPhoto, resetZoom]);
 
     const handlePhotoPress = (photo: Photo, index: number) => {
+        console.log('Photo pressed:', photo.id, 'at index:', index);
         setSelectedPhoto(photo);
         setCurrentPhotoIndex(index);
         setModalVisible(true);
     };
 
     const closeModal = () => {
+        console.log('Closing modal');
         setModalVisible(false);
         setSelectedPhoto(null);
         setDeleteConfirmVisible(false);
@@ -431,8 +446,13 @@
         setButtonsVisible(true);
     };
 
-    const handleAlbumUpdated = () => fetchAlbum();
-    const handleAlbumDeleted = () => router.back();
+    const handleAlbumUpdated = () => {
+        fetchAlbum();
+    };
+
+    const handleAlbumDeleted = () => {
+        router.back();
+    };
 
     const isOwner = currentUser && album && (
         currentUser === album.user?.username ||
@@ -440,21 +460,35 @@
         currentUser === (album as any).creator?.username
     );
 
-    const renderPhoto = ({item, index}: { item: Photo; index: number }) => (
-        <TouchableOpacity
-            style={styles.photoItem}
-            onPress={() => handlePhotoPress(item, index)}
-            activeOpacity={0.8}
-        >
-            <Image
-                source={{uri: item.thumbnail_url}}
-                style={styles.photoImage}
-                resizeMode="cover"
-            />
-        </TouchableOpacity>
-    );
+    console.log('Owner check:', {
+        currentUser,
+        albumUser: album?.user?.username,
+        isOwner
+    });
+
+    const renderPhoto = ({item, index}: { item: Photo; index: number }) => {
+        console.log(`Rendering photo ${index}:`, item.id, item.thumbnail_url);
+        return (
+            <TouchableOpacity
+                style={styles.photoItem}
+                onPress={() => {
+                    console.log(`Photo ${item.id} pressed`);
+                    handlePhotoPress(item, index);
+                }}
+                activeOpacity={0.8}
+            >
+                <Image
+                    source={{uri: item.thumbnail_url}}
+                    style={styles.photoImage}
+                    resizeMode="cover"
+                    onError={(error) => console.log('Image load error:', error)}
+                />
+            </TouchableOpacity>
+        );
+    };
 
     const albumId = id ? parseInt(id.toString(), 10) : undefined;
+    console.log('Parsed albumId:', albumId);
 
     const styles = createStyles(theme);
 
@@ -463,7 +497,6 @@
             <View style={styles.loadingContainer}>
                 <ActivityIndicator size="large" color={theme.primary}/>
                 <Text style={styles.loadingText}>Загрузка альбома...</Text>
-                <TabBar/>
             </View>
         );
     }
@@ -476,7 +509,6 @@
                 </TouchableOpacity>
                 <Ionicons name="alert-circle-outline" size={64} color={theme.textSecondary}/>
                 <Text style={styles.emptyText}>Альбом не найден</Text>
-                <TabBar/>
             </View>
         );
     }
@@ -550,18 +582,15 @@
                         }
                         showsVerticalScrollIndicator={false}
                         contentContainerStyle={[styles.photoList, {paddingBottom: 100}]}
-<<<<<<< HEAD
-=======
                         columnWrapperStyle={styles.row}
                         removeClippedSubviews={false}
                         maxToRenderPerBatch={10}
                         windowSize={10}
 
->>>>>>> ab5ff774
                     />
                 )}
 
-                {/* Photo Modal */}
+                {/* Photo Modal - обновленная версия */}
                 <Modal
                     visible={modalVisible}
                     transparent={true}
@@ -570,8 +599,15 @@
                     statusBarTranslucent={true}
                 >
                     <View style={styles.modalContainer}>
+                        {/* Кнопки вверху */}
                         {buttonsVisible && (
-                            <Animated.View style={[styles.modalHeader, {opacity: buttonsVisible ? 1 : 0}]}>
+                            <Animated.View
+                                style={[
+                                    styles.modalHeader,
+                                    {opacity: buttonsVisible ? 1 : 0}
+                                ]}
+                            >
+                                {/* Кнопка удаления слева - показываем только владельцу */}
                                 {isOwner && selectedPhoto && (
                                     <TouchableOpacity
                                         style={[styles.modalButton, styles.deleteButton]}
@@ -584,8 +620,12 @@
                                     </TouchableOpacity>
                                 )}
 
+                                {/* Кнопка закрытия справа */}
                                 <TouchableOpacity
-                                    style={[styles.modalButton, !isOwner && styles.modalButtonCentered]}
+                                    style={[
+                                        styles.modalButton,
+                                        !isOwner && styles.modalButtonCentered
+                                    ]}
                                     onPress={closeModal}
                                     activeOpacity={0.7}
                                 >
@@ -595,7 +635,9 @@
                             </Animated.View>
                         )}
 
+                        {/* Контент */}
                         <View style={styles.modalContent}>
+                            {/* Изображение с поддержкой жестов */}
                             {selectedPhoto && album && album.photos.length > 0 && (
                                 <GestureDetector gesture={combinedGesture}>
                                     <View style={styles.imageContainer}>
@@ -605,14 +647,21 @@
                                             resizeMode="contain"
                                         />
 
+                                        {/* Индикатор позиции фото */}
                                         {buttonsVisible && (
-                                            <Animated.View style={[styles.photoIndicator, {opacity: buttonsVisible ? 1 : 0}]}>
+                                            <Animated.View
+                                                style={[
+                                                    styles.photoIndicator,
+                                                    {opacity: buttonsVisible ? 1 : 0}
+                                                ]}
+                                            >
                                                 <Text style={styles.photoIndicatorText}>
                                                     {currentPhotoIndex + 1} / {album.photos.length}
                                                 </Text>
                                             </Animated.View>
                                         )}
 
+                                        {/* Индикатор масштабирования */}
                                         {zoomLevel > 0 && buttonsVisible && (
                                             <Animated.View style={styles.zoomIndicator}>
                                                 <Text style={styles.zoomIndicatorText}>
@@ -624,14 +673,25 @@
                                 </GestureDetector>
                             )}
 
+                            {/* Информация */}
                             {buttonsVisible && selectedPhoto?.caption && (
-                                <Animated.Text style={[styles.caption, {opacity: buttonsVisible ? 1 : 0}]}>
+                                <Animated.Text
+                                    style={[
+                                        styles.caption,
+                                        {opacity: buttonsVisible ? 1 : 0}
+                                    ]}
+                                >
                                     {selectedPhoto.caption}
                                 </Animated.Text>
                             )}
 
                             {buttonsVisible && selectedPhoto && (
-                                <Animated.Text style={[styles.photoDate, {opacity: buttonsVisible ? 1 : 0}]}>
+                                <Animated.Text
+                                    style={[
+                                        styles.photoDate,
+                                        {opacity: buttonsVisible ? 1 : 0}
+                                    ]}
+                                >
                                     {new Date(selectedPhoto.uploaded_at).toLocaleDateString('ru-RU', {
                                         day: '2-digit',
                                         month: '2-digit',
@@ -645,6 +705,7 @@
                     </View>
                 </Modal>
 
+                {/* Кастомное модальное окно подтверждения удаления */}
                 <DeleteConfirmModal
                     visible={deleteConfirmVisible}
                     onCancel={handleDeleteCancel}
@@ -689,19 +750,11 @@
         paddingVertical: 12,
         paddingTop: 50,
         elevation: 2,
-<<<<<<< HEAD
-        shadowColor: theme.shadowColor || theme.text,
-        shadowOffset: {width: 0, height: 1},
-        shadowOpacity: 0.2,
-        shadowRadius: 2,
-        borderBottomWidth: 0.5,
-=======
         shadowColor: theme.shadow,
         shadowOffset: {width: 0, height: 1},
         shadowOpacity: 0.2,
         shadowRadius: 2,
         borderBottomWidth: 1,
->>>>>>> ab5ff774
         borderBottomColor: theme.border,
     },
     backButton: {
@@ -777,11 +830,7 @@
         fontWeight: 'bold',
     },
     refreshButton: {
-<<<<<<< HEAD
-        backgroundColor: theme.success || '#34C759',
-=======
         backgroundColor: theme.success,
->>>>>>> ab5ff774
         paddingHorizontal: 20,
         paddingVertical: 10,
         borderRadius: 8,
@@ -792,11 +841,7 @@
         fontWeight: 'bold',
     },
     photoList: {
-<<<<<<< HEAD
-        padding: 8,
-=======
         padding: 16,
->>>>>>> ab5ff774
     },
     photoItem: {
         width: photoSize,
@@ -815,6 +860,7 @@
         width: '100%',
         height: '100%',
     },
+    // Стили для модального окна просмотра фото
     modalContainer: {
         flex: 1,
         backgroundColor: theme.overlay,
@@ -822,102 +868,107 @@
     modalHeader: {
         flexDirection: 'row',
         justifyContent: 'space-between',
-        alignItems: 'center',
-        paddingHorizontal: 16,
+        width: '100%',
+        paddingHorizontal: 20,
+        paddingVertical: 15,
         paddingTop: 60,
-        paddingBottom: 16,
         position: 'absolute',
         top: 0,
-        left: 0,
-        right: 0,
-        zIndex: 2,
-        backgroundColor: 'rgba(0, 0, 0, 0.3)',
+        zIndex: 10,
+    },
+    modalContent: {
+        width: '100%',
+        height: '100%',
+        justifyContent: 'center',
+        alignItems: 'center',
     },
     modalButton: {
         flexDirection: 'row',
         alignItems: 'center',
-        backgroundColor: 'rgba(0, 0, 0, 0.6)',
-        paddingHorizontal: 16,
-        paddingVertical: 8,
-        borderRadius: 20,
-        gap: 6,
+        backgroundColor: 'rgba(0, 0, 0, 0.8)',
+        paddingHorizontal: 20,
+        paddingVertical: 12,
+        borderRadius: 25,
+        minWidth: 120,
+        justifyContent: 'center',
+        elevation: 5,
+        shadowColor: '#000',
+        shadowOffset: {width: 0, height: 2},
+        shadowOpacity: 0.3,
+        shadowRadius: 4,
     },
     modalButtonCentered: {
         marginLeft: 'auto',
     },
     deleteButton: {
-<<<<<<< HEAD
-        backgroundColor: 'rgba(255, 59, 48, 0.8)',
-=======
         borderWidth: 2,
         borderColor: theme.error,
->>>>>>> ab5ff774
     },
     buttonText: {
         color: 'white',
-        fontSize: 14,
-        fontWeight: '500',
-    },
-    modalContent: {
-        flex: 1,
-        justifyContent: 'center',
+        marginLeft: 8,
+        fontSize: 15,
+        fontWeight: '600',
     },
     imageContainer: {
         flex: 1,
         justifyContent: 'center',
         alignItems: 'center',
+        width: '100%',
     },
     fullImage: {
-        width: width,
-        height: height * 0.8,
+        width: '100%',
+        height: '100%',
+        borderRadius: 12,
     },
     photoIndicator: {
         position: 'absolute',
-        bottom: 120,
+        bottom: 20,
         alignSelf: 'center',
-        backgroundColor: 'rgba(0, 0, 0, 0.6)',
+        backgroundColor: 'rgba(0, 0, 0, 0.7)',
+        paddingHorizontal: 15,
+        paddingVertical: 8,
+        borderRadius: 20,
+    },
+    photoIndicatorText: {
+        color: 'white',
+        fontSize: 16,
+        fontWeight: 'bold',
+    },
+    zoomIndicator: {
+        position: 'absolute',
+        top: 20,
+        right: 20,
+        backgroundColor: 'rgba(0, 0, 0, 0.7)',
         paddingHorizontal: 12,
         paddingVertical: 6,
         borderRadius: 15,
     },
-    photoIndicatorText: {
+    zoomIndicatorText: {
         color: 'white',
         fontSize: 14,
-        fontWeight: '500',
-    },
-    zoomIndicator: {
-        position: 'absolute',
-        top: 120,
-        right: 20,
-        backgroundColor: 'rgba(0, 0, 0, 0.6)',
-        paddingHorizontal: 8,
-        paddingVertical: 4,
-        borderRadius: 12,
-    },
-    zoomIndicatorText: {
-        color: 'white',
-        fontSize: 12,
-        fontWeight: '500',
+        fontWeight: 'bold',
     },
     caption: {
         color: 'white',
         fontSize: 16,
         textAlign: 'center',
+        marginTop: 20,
         paddingHorizontal: 20,
-        marginBottom: 8,
+        backgroundColor: 'rgba(0, 0, 0, 0.6)',
+        paddingVertical: 10,
+        borderRadius: 8,
     },
     photoDate: {
-        color: '#ccc',
-        fontSize: 14,
+        color: 'rgba(255, 255, 255, 0.8)',
+        fontSize: 13,
         textAlign: 'center',
-        paddingHorizontal: 20,
-        marginBottom: 60,
-    },
-<<<<<<< HEAD
-    deleteModalContainer: {
-        flex: 1,
-        backgroundColor: 'rgba(0, 0, 0, 0.8)',
-=======
+        marginTop: 8,
+        backgroundColor: 'rgba(0, 0, 0, 0.4)',
+        paddingHorizontal: 12,
+        paddingVertical: 6,
+        borderRadius: 12,
+    },
 });
 
 // Стили для модального окна подтверждения удаления
@@ -925,27 +976,22 @@
     deleteModalContainer: {
         flex: 1,
         backgroundColor: theme.overlay,
->>>>>>> ab5ff774
         justifyContent: 'center',
         alignItems: 'center',
-        paddingHorizontal: 32,
+        paddingHorizontal: 20,
     },
     deleteModalContent: {
         backgroundColor: theme.surface,
         borderRadius: 16,
         padding: 24,
-        alignItems: 'center',
         width: '100%',
         maxWidth: 320,
-<<<<<<< HEAD
-=======
         alignItems: 'center',
         elevation: 8,
         shadowColor: theme.shadow,
         shadowOffset: {width: 0, height: 4},
         shadowOpacity: 0.3,
         shadowRadius: 8,
->>>>>>> ab5ff774
     },
     deleteModalIcon: {
         marginBottom: 16,
@@ -962,40 +1008,35 @@
         color: theme.textSecondary,
         marginBottom: 24,
         textAlign: 'center',
+        lineHeight: 22,
     },
     deleteModalButtons: {
         flexDirection: 'row',
+        width: '100%',
         gap: 12,
-        width: '100%',
     },
     deleteModalButton: {
         flex: 1,
         paddingVertical: 12,
+        paddingHorizontal: 20,
         borderRadius: 8,
         alignItems: 'center',
+        justifyContent: 'center',
+        minHeight: 44,
     },
     cancelButton: {
         backgroundColor: theme.border,
-<<<<<<< HEAD
-    },
-    confirmButton: {
-        backgroundColor: theme.error,
-=======
         borderWidth: 1,
         borderColor: theme.border,
->>>>>>> ab5ff774
     },
     cancelButtonText: {
         color: theme.text,
         fontSize: 16,
         fontWeight: '600',
     },
-<<<<<<< HEAD
-=======
     confirmButton: {
         backgroundColor: theme.error,
     },
->>>>>>> ab5ff774
     confirmButtonText: {
         color: 'white',
         fontSize: 16,
