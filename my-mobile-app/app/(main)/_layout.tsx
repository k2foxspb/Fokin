--- conflicted
+++ resolved
@@ -69,15 +69,11 @@
           name="profile"
           options={{
             title: "Мой профиль",
-<<<<<<< HEAD
-            headerTitleAlign: 'center',
-=======
             headerTitleStyle: {
               fontWeight: "bold",
               color: theme.headerText,
               fontSize: 18,
             },
->>>>>>> ab5ff774
           }}
         />
       </Stack>
