--- conflicted
+++ resolved
@@ -1,33 +1,22 @@
-import React, { createContext, useContext, useState, useEffect, useRef } from 'react';
+import React, { createContext, useContext, useEffect, useState, useRef } from 'react';
+import { useWebSocket } from '../hooks/useWebSocket';
+import AsyncStorage from '@react-native-async-storage/async-storage';
 import * as Notifications from 'expo-notifications';
-import AsyncStorage from '@react-native-async-storage/async-storage';
-import { Platform } from 'react-native';
-import { useWebSocket } from '../hooks/useWebSocket';
-
-// Настройка обработки уведомлений
-Notifications.setNotificationHandler({
-  handleNotification: async () => ({
-    shouldShowAlert: true,
-    shouldPlaySound: true,
-    shouldSetBadge: true,
-    shouldShowBanner: true,
-    shouldShowList: true,
-  }),
-});
+import { router } from 'expo-router';
+import { 
+  requestNotificationPermissions, 
+  registerForPushNotifications, 
+  sendLocalNotification,
+  addNotificationListener,
+  addNotificationResponseListener
+} from '../services/notificationService';
+import { AppState, Platform } from 'react-native';
+import { API_CONFIG } from '../config';
 
 interface NotificationContextType {
-  expoPushToken: string | null;
-  notification: Notifications.Notification | null;
   unreadCount: number;
+  messages: MessageType[];
   senderCounts: Map<number, number>;
-<<<<<<< HEAD
-  setUnreadCount: (count: number) => void;
-  incrementUnreadCount: () => void;
-  clearUnreadCount: () => void;
-  setSenderCount: (senderId: number, count: number) => void;
-  incrementSenderCount: (senderId: number) => void;
-  clearSenderCount: (senderId: number) => void;
-=======
   userStatuses: Map<number, string>;
   connect: () => void;
   disconnect: () => void;
@@ -49,36 +38,22 @@
   type: 'user_status_update';
   user_id: number;
   status: string;
->>>>>>> ab5ff774
 }
 
 const NotificationContext = createContext<NotificationContextType>({
-  expoPushToken: null,
-  notification: null,
   unreadCount: 0,
+  messages: [],
   senderCounts: new Map(),
-<<<<<<< HEAD
-  setUnreadCount: () => {},
-  incrementUnreadCount: () => {},
-  clearUnreadCount: () => {},
-  setSenderCount: () => {},
-  incrementSenderCount: () => {},
-  clearSenderCount: () => {},
-=======
   userStatuses: new Map(),
   connect: () => {},
   disconnect: () => {},
   refreshNotifications: () => {},
->>>>>>> ab5ff774
 });
 
 export const NotificationProvider: React.FC<{ children: React.ReactNode }> = ({ children }) => {
-  const [expoPushToken, setExpoPushToken] = useState<string | null>(null);
-  const [notification, setNotification] = useState<Notifications.Notification | null>(null);
-  const [unreadCount, setUnreadCount] = useState(0);
+  const [unreadCount, setUnreadCount] = useState<number>(0);
+  const [messages, setMessages] = useState<MessageType[]>([]);
   const [senderCounts, setSenderCounts] = useState<Map<number, number>>(new Map());
-<<<<<<< HEAD
-=======
   const [userStatuses, setUserStatuses] = useState<Map<number, string>>(new Map());
   const [isAuthenticated, setIsAuthenticated] = useState<boolean>(false);
   const [hasNotificationPermission, setHasNotificationPermission] = useState<boolean>(false);
@@ -97,50 +72,20 @@
     };
     checkAuth();
   }, []);
->>>>>>> ab5ff774
-
-  const notificationListener = useRef<Notifications.Subscription | null>(null);
-  const responseListener = useRef<Notifications.Subscription | null>(null);
-
-  // 🔥 ПРОВЕРИМ ПОДКЛЮЧЕНИЕ К WebSocket
-  const { connect, disconnect, isConnected } = useWebSocket(
-    '/ws/notification/',
-    {
-      onOpen: () => {
-        console.log('🌐 ✅ Notifications WebSocket CONNECTED');
-      },
-      onMessage: (event: MessageEvent) => {
-        console.log('🔔 📨 WebSocket message received:', event.data);
-        try {
-          const data = JSON.parse(event.data);
-          console.log('🔔 📊 Parsed WebSocket data:', data);
-
-          if (data.type === 'messages_by_sender_update') {
-            console.log('🔔 🔄 Processing messages_by_sender_update');
-            console.log('🔔 📈 unique_sender_count:', data.unique_sender_count);
-            console.log('🔔 📬 messages:', data.messages);
-
-            // Обновляем общий счетчик
-            if (typeof data.unique_sender_count === 'number') {
-              console.log('🔔 ⚡ Setting unread count to:', data.unique_sender_count);
-              setUnreadCountWithSave(data.unique_sender_count);
-            }
-
-<<<<<<< HEAD
-            // Обновляем счетчики по отправителям
-            if (data.messages && typeof data.messages === 'object') {
-              setSenderCounts(prev => {
-                const newMap = new Map();
-                Object.entries(data.messages).forEach(([senderId, count]) => {
-                  if (typeof count === 'number' && count > 0) {
-                    newMap.set(Number(senderId), count);
-                  }
-                });
-                console.log('🔔 🗺️ Updated sender counts:', newMap);
-                return newMap;
-              });
-            }
-=======
+
+  // Инициализация уведомлений
+  useEffect(() => {
+    const initNotifications = async () => {
+      // Запрашиваем разрешение на отправку уведомлений
+      const hasPermission = await requestNotificationPermissions();
+      setHasNotificationPermission(hasPermission);
+
+      if (hasPermission) {
+        // Регистрируем устройство для push-уведомлений
+        const token = await registerForPushNotifications();
+        setPushToken(token);
+      }
+
       // Добавляем слушатель для уведомлений, полученных когда приложение открыто
       notificationListener.current = addNotificationListener(notification => {
         console.log('Notification received in foreground:', notification);
@@ -167,19 +112,8 @@
           // Принудительно обновляем данные
           if (isAuthenticated) {
             refreshNotifications();
->>>>>>> ab5ff774
           }
-        } catch (error) {
-          console.error('🔔 ❌ Error parsing WebSocket notification message:', error);
         }
-<<<<<<< HEAD
-      },
-      onClose: () => {
-        console.log('🌐 ❌ Notifications WebSocket DISCONNECTED');
-      },
-      onError: (error: Event) => {
-        console.error('🌐 🚨 Notifications WebSocket ERROR:', error);
-=======
         appState.current = nextAppState;
       });
 
@@ -209,25 +143,12 @@
           // Обрабатываем уведомление, которое запустило приложение
           handleNotificationResponse(lastNotificationResponse);
         }, 1000);
->>>>>>> ab5ff774
-      }
-    }
-<<<<<<< HEAD
-  );
-
-  // Загрузка/сохранение счетчиков
-  const loadUnreadCount = async () => {
-    try {
-      const saved = await AsyncStorage.getItem('unreadCount');
-      if (saved) {
-        const count = parseInt(saved, 10);
-        const finalCount = isNaN(count) ? 0 : count;
-        setUnreadCount(finalCount);
-        console.log('📊 ✅ Loaded unread count from storage:', finalCount);
-      }
-    } catch (error) {
-      console.error('📊 ❌ Error loading unread count:', error);
-=======
+      }
+    };
+
+    if (isAuthenticated) {
+      checkLaunchNotification();
+    }
   }, [isAuthenticated]);
 
   // Обработка ответа на уведомление
@@ -238,30 +159,8 @@
     // Обновляем данные
     if (isAuthenticated) {
       refreshNotifications();
->>>>>>> ab5ff774
-    }
-  };
-
-<<<<<<< HEAD
-  const saveUnreadCount = async (count: number) => {
-    try {
-      await AsyncStorage.setItem('unreadCount', count.toString());
-      console.log('💾 ✅ Saved unread count to storage:', count);
-    } catch (error) {
-      console.error('💾 ❌ Error saving unread count:', error);
-    }
-  };
-
-  // Методы для работы с счетчиками
-  const setSenderCount = (senderId: number, count: number) => {
-    console.log('📤 Setting sender count:', senderId, '=', count);
-    setSenderCounts(prev => {
-      const newMap = new Map(prev);
-      if (count > 0) {
-        newMap.set(senderId, count);
-      } else {
-        newMap.delete(senderId);
-=======
+    }
+
     // Навигация к соответствующему экрану
     if (data && data.type === 'message_notification') {
       console.log('Navigating to messages screen');
@@ -274,85 +173,28 @@
         });
       } else {
         router.push('/(tabs)/messages');
->>>>>>> ab5ff774
-      }
-      return newMap;
-    });
+      }
+    }
   };
 
-  const incrementSenderCount = (senderId: number) => {
-    console.log('⬆️ Incrementing sender count for:', senderId);
-    setSenderCounts(prev => {
-      const newMap = new Map(prev);
-      const currentCount = newMap.get(senderId) || 0;
-      const newCount = currentCount + 1;
-      newMap.set(senderId, newCount);
-      console.log('⬆️ New sender count:', senderId, '=', newCount);
-      return newMap;
-    });
-  };
-
-  const clearSenderCount = (senderId: number) => {
-    console.log('🧹 Clearing sender count for:', senderId);
-    setSenderCounts(prev => {
-      const newMap = new Map(prev);
-      newMap.delete(senderId);
-      return newMap;
-    });
-  };
-
-  const incrementUnreadCount = () => {
-    console.log('⬆️ Incrementing unread count');
-    setUnreadCount(prev => {
-      const newCount = prev + 1;
-      saveUnreadCount(newCount);
-      console.log('⬆️ New unread count:', newCount);
-      return newCount;
-    });
-  };
-
-  const clearUnreadCount = () => {
-    console.log('🧹 Clearing all unread counts');
-    setUnreadCount(0);
-    saveUnreadCount(0);
-    setSenderCounts(new Map());
-  };
-
-  const setUnreadCountWithSave = (count: number) => {
-    console.log('📝 Setting unread count with save:', count);
-    setUnreadCount(count);
-    saveUnreadCount(count);
-  };
-
-  // 🔥 ЛОГИРУЕМ ИЗМЕНЕНИЯ СОСТОЯНИЯ
-  useEffect(() => {
-    console.log('🔢 📊 NotificationProvider: unreadCount changed to:', unreadCount);
-  }, [unreadCount]);
-
-  useEffect(() => {
-    console.log('🔢 🗺️ NotificationProvider: senderCounts changed to:', senderCounts);
-  }, [senderCounts]);
-
-  // Регистрация push токена (упрощенная версия)
-  async function registerForPushNotificationsAsync() {
+  const handleMessage = (event: WebSocketMessageEvent) => {
     try {
-      console.log('🔔 📝 Starting push notification registration...');
-
-      if (Platform.OS === 'android') {
-        await Notifications.setNotificationChannelAsync('default', {
-          name: 'default',
-          importance: Notifications.AndroidImportance.MAX,
-          vibrationPattern: [0, 250, 250, 250],
-          lightColor: '#FF231F7C',
-          sound: undefined,
-          enableVibrate: true,
+      const data: NotificationData | UserStatusUpdate = JSON.parse(event.data);
+      console.log('WebSocket message received:', data);
+
+      // Обработка обновления статуса пользователя
+      if (data.type === 'user_status_update') {
+        const statusUpdate = data as UserStatusUpdate;
+        console.log(`User ${statusUpdate.user_id} status changed to: ${statusUpdate.status}`);
+
+        setUserStatuses(prevStatuses => {
+          const newStatuses = new Map(prevStatuses);
+          newStatuses.set(statusUpdate.user_id, statusUpdate.status);
+          return newStatuses;
         });
-      }
-
-<<<<<<< HEAD
-      const { status: existingStatus } = await Notifications.getPermissionsAsync();
-      let finalStatus = existingStatus;
-=======
+        return;
+      }
+
       // Обработка уведомлений о сообщениях
       const notificationData = data as NotificationData;
       if (notificationData.type === 'initial_notification' || notificationData.type === 'messages_by_sender_update') {
@@ -393,34 +235,14 @@
               });
             }
           }
->>>>>>> ab5ff774
-
-      if (existingStatus !== 'granted') {
-        const { status } = await Notifications.requestPermissionsAsync({
-          ios: {
-            allowAlert: true,
-            allowBadge: true,
-            allowSound: true,
-          },
-        });
-        finalStatus = status;
-      }
-
-      if (finalStatus !== 'granted') {
-        console.warn('❌ Push notification permissions not granted!');
-        return null;
-      }
-
-      const tokenData = await Notifications.getExpoPushTokenAsync();
-      console.log('🎯 ✅ Expo Push Token obtained:', tokenData.data);
-      return tokenData.data;
+
+          // Сохраняем текущие сообщения для сравнения в будущем
+          previousMessagesRef.current = [...messageArray];
+        }
+      }
     } catch (error) {
-      console.error('💥 Error during push notification setup:', error);
-      return null;
-    }
-<<<<<<< HEAD
-  }
-=======
+      console.error('Error processing WebSocket message:', error);
+    }
   };
 
   const { connect, disconnect, sendMessage, isConnected } = useWebSocket(`/ws/notification/`, {
@@ -438,7 +260,6 @@
       console.error('Notification WebSocket error:', error);
     },
   });
->>>>>>> ab5ff774
 
   // Функция для принудительного обновления уведомлений
   const refreshNotifications = () => {
@@ -452,57 +273,13 @@
   };
 
   useEffect(() => {
-    console.log('🚀 🔧 NotificationProvider: Setting up...');
-
-    // Регистрация push токена
-    registerForPushNotificationsAsync().then(token => {
-      if (token) {
-        setExpoPushToken(token);
-        console.log('✅ Push token set successfully');
-      }
-    });
-
-    // Загрузка сохраненного счетчика
-    loadUnreadCount();
-
-    // 🔥 Подключаем WebSocket для уведомлений
-    console.log('🌐 🔌 Connecting to notifications WebSocket...');
-    connect();
-
-    // Обработчики push уведомлений
-    notificationListener.current = Notifications.addNotificationReceivedListener(notification => {
-      console.log('📢 === PUSH NOTIFICATION RECEIVED ===');
-      setNotification(notification);
-
-      const notificationData = notification.request.content.data;
-      if (notificationData?.type === 'message' || notificationData?.message_type === 'chat') {
-        console.log('💬 Processing chat message notification');
-        incrementUnreadCount();
-
-        const senderId = notificationData?.sender_id || notificationData?.from_user_id;
-        if (senderId) {
-          incrementSenderCount(Number(senderId));
-        }
-      }
-    });
-
-    responseListener.current = Notifications.addNotificationResponseReceivedListener(response => {
-      console.log('👆 === NOTIFICATION RESPONSE ===');
-    });
-
+    // Подключаемся только если пользователь аутентифицирован
+    if (isAuthenticated) {
+      connect();
+    }
     return () => {
-      console.log('🧹 NotificationProvider: Cleaning up...');
       disconnect();
-      if (notificationListener.current) {
-        Notifications.removeNotificationSubscription(notificationListener.current);
-      }
-      if (responseListener.current) {
-        Notifications.removeNotificationSubscription(responseListener.current);
-      }
-    };
-<<<<<<< HEAD
-  }, []);
-=======
+    };
   }, [isAuthenticated]);
 
   // Периодическое обновление для обеспечения актуальности данных
@@ -532,23 +309,9 @@
     disconnect,
     refreshNotifications,
   };
->>>>>>> ab5ff774
 
   return (
-    <NotificationContext.Provider
-      value={{
-        expoPushToken,
-        notification,
-        unreadCount,
-        senderCounts,
-        setUnreadCount: setUnreadCountWithSave,
-        incrementUnreadCount,
-        clearUnreadCount,
-        setSenderCount,
-        incrementSenderCount,
-        clearSenderCount,
-      }}
-    >
+    <NotificationContext.Provider value={value}>
       {children}
     </NotificationContext.Provider>
   );
